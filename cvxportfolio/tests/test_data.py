# Copyright 2016 Enzo Busseti, Stephen Boyd, Steven Diamond, BlackRock Inc.
#
# Licensed under the Apache License, Version 2.0 (the "License");
# you may not use this file except in compliance with the License.
# You may obtain a copy of the License at
#
#    http://www.apache.org/licenses/LICENSE-2.0
#
# Unless required by applicable law or agreed to in writing, software
# distributed under the License is distributed on an "AS IS" BASIS,
# WITHOUT WARRANTIES OR CONDITIONS OF ANY KIND, either express or implied.
# See the License for the specific language governing permissions and
# limitations under the License.
"""Unit tests for the data interfaces."""

import shutil
import tempfile
import unittest
from pathlib import Path

import numpy as np
import pandas as pd

from cvxportfolio.data import (
    _loader_pickle, _storer_pickle, 
    _loader_csv, _storer_csv,
    _loader_sqlite, _storer_sqlite,
    FredSymbolData, YahooFinanceSymbolData)


class TestData(unittest.TestCase):

    @classmethod
    def setUpClass(cls):
        """Initialize data directory."""
        cls.datadir = Path(tempfile.mkdtemp())
        print('created', cls.datadir)

    @classmethod
    def tearDownClass(cls):
        """Remove data directory."""
        print('removing', cls.datadir)
        shutil.rmtree(cls.datadir)

<<<<<<< HEAD
    # def test_time_series(self):
    #     ts = TimeSeries("ZM", base_location=self.datadir)
    #     assert not hasattr(ts, "data")
    #     ts._recursive_pre_evaluation()
    #     assert np.all(
    #         ts._recursive_values_in_time(
    #             pd.Timestamp("2023-04-11 13:30:00+00:00"), "foo", bar=None)
    #         == ts.data.loc["2023-04-11 13:30:00+00:00"]
    #     )
=======
    def test_time_series(self):
        ts = TimeSeries("ZM", base_location=self.datadir)
        assert not hasattr(ts, "data")
        ts.initialize_estimator_recursive()
        assert np.all(
            ts.values_in_time_recursive(
                pd.Timestamp("2023-04-11"))
            == ts.data.loc["2023-04-11"]
        )
>>>>>>> 1dba195d

    def test_yfinance_download(self):
        """Test YfinanceBase."""

        data = YahooFinanceSymbolData._download("AAPL", start="2023-04-01", 
                                       end="2023-04-15")
        # print(data)
        # print(data.loc["2023-04-10 13:30:00+00:00"]["Return"])
        # print(data.loc["2023-04-11 13:30:00+00:00", "Open"] /
        #       data.loc["2023-04-10 13:30:00+00:00", "Open"] - 1)
        self.assertTrue(np.isclose(
            data.loc["2023-04-10 13:30:00+00:00", "Return"],
            data.loc["2023-04-11 13:30:00+00:00", "Open"] /
            data.loc["2023-04-10 13:30:00+00:00", "Open"] - 1,
        ))
        self.assertTrue(np.isnan(data.iloc[-1]["Close"]))

    def test_fred(self):
        """Test basic FRED usage."""
        
        store = FredSymbolData(
            symbol="DFF", storage_backend='pickle',
            base_storage_location=self.datadir)
        
        print(store.data)
        data = store.data
        self.assertTrue(np.isclose(data["2023-04-10"], 4.83))
        self.assertTrue(data.index[0] == 
            pd.Timestamp("1954-07-01 00:00:00+00:00"))
        
        # test update
        olddata = pd.Series(data.iloc[:-123], copy=True)
        olddata.index = olddata.index.tz_localize(None)
        newdata = store._preload(store._download("DFF", olddata))
        self.assertTrue(np.all(store.data == newdata))

    def test_yahoo_finance(self):
        """Test yahoo finance ability to store and retrieve."""
        
        store = YahooFinanceSymbolData(
            symbol="ZM", storage_backend='pickle',
            base_storage_location=self.datadir)
        
        data = store.data
        
        # print(data)

        self.assertTrue(np.isclose(
            data.loc["2023-04-05 13:30:00+00:00", "Return"],
            data.loc["2023-04-06 13:30:00+00:00", "Open"] /
            data.loc["2023-04-05 13:30:00+00:00", "Open"] - 1,
        ))
        
        store._update()
        data1 = store._load()
        # print(data1)

        self.assertTrue(np.isnan(data1.iloc[-1]["Close"]))

        # print((data1.iloc[: len(data) - 1].Return -
        #       data.iloc[:-1].Return).describe().T)

        self.assertTrue(np.allclose(
            data1.loc[data.index[:-1]].Return, data.iloc[:-1].Return))

    def test_sqlite3_store_series(self):
        """Test storing and retrieving of a Series with datetime index."""
        self.base_test_series(_loader_sqlite, _storer_sqlite)

    def test_local_store_series(self):
        """Test storing and retrieving of a Series with datetime index."""
        self.base_test_series(_loader_csv, _storer_csv)

    def test_pickle_store_series(self):
        """Test storing and retrieving of a Series with datetime index."""
        self.base_test_series(_loader_pickle, _storer_pickle)

    def test_sqlite3_store_dataframe(self):
        """Test storing and retrieving of a DataFrame with datetime index."""
        self.base_test_dataframe(_loader_sqlite, _storer_sqlite)

    def test_local_store_dataframe(self):
        """Test storing and retrieving of a DataFrame with datetime index."""
        self.base_test_dataframe(_loader_csv, _storer_csv)

    def test_pickle_store_dataframe(self):
        """Test storing and retrieving of a DataFrame with datetime index."""
        self.base_test_dataframe(_loader_pickle, _storer_pickle)

    def test_local_store_multiindex(self):
        """Test storing and retrieving of a DataFrame with datetime index."""
        self.base_test_multiindex(_loader_csv, _storer_csv)

    def test_sqlite3_store_multiindex(self):
        """Test storing and retrieving of a DataFrame with datetime index."""
        self.base_test_multiindex(_loader_sqlite, _storer_sqlite)

    def test_pickle_store_multiindex(self):
        """Test storing and retrieving of a DataFrame with datetime index."""
        self.base_test_multiindex(_loader_pickle, _storer_pickle)

    def base_test_series(self, loader, storer):
        """Test storing and retrieving of a Series with datetime index."""

        for data in [
            pd.Series(
                0.0, pd.date_range("2020-01-01", "2020-01-10", tz='UTC-05:00'), 
                name="test1"),
            pd.Series(
                3, pd.date_range("2020-01-01","2020-01-10", tz='UTC'), 
                name="test2"),
            pd.Series("hello", 
                pd.date_range("2020-01-01", "2020-01-02",  tz='UTC-05:00', 
                    freq="H"), 
                name="test3"),
            # test overwrite
            pd.Series("hello", 
                pd.date_range("2020-01-01", "2020-01-02",  tz='UTC', freq="H"), 
                name="test3"),
            # test datetime conversion
            pd.Series(
                pd.date_range("2022-01-01", "2022-01-02",  tz='UTC', 
                    freq="H"),
                pd.date_range("2020-01-01", "2020-01-02",  tz='UTC', freq="H"),
                name="test4"),
            ]:

            # print(data)
            # print(data.index)
            # print(data.index[0])
            # print(data.index[0].tzinfo)
            # print(data.index.dtype)
            # print(data.dtypes)

            storer(data.name, data, self.datadir)

            data1 = loader(data.name, self.datadir)
            # print(data1)
            # print(data1.index)
            # print(data1.index[0])
            # print(data1.index[0].tzinfo)
            # print(data1.index.dtype)
            # print(data1.dtypes)

            self.assertTrue(data.name == data1.name)
            self.assertTrue(all(data == data1))
            self.assertTrue(all(data.index == data1.index))
            self.assertTrue(data.dtypes == data1.dtypes)
        
        # test load not existent
        try:
            self.assertTrue(loader('blahblah', self.datadir) is None)
        except FileNotFoundError:
            pass

    def base_test_dataframe(self, loader, storer):
        """Test storing and retrieving of a DataFrame with datetime index."""

        index = pd.date_range("2020-01-01", "2020-01-02", freq="H", tz='UTC')
        data = {
            "one": range(len(index)),
            "two": np.arange(len(index)) / 19.0,
            "three": ["hello"] * len(index),
            "four": [np.nan] * len(index),
        }

        data["two"][2] = np.nan
        data = pd.DataFrame(data, index=index)
        # print(data)
        # print(data.index.dtype)
        # print(data.dtypes)

        storer("example", data, self.datadir)
        data1 = loader("example", self.datadir)
        # print(data1)
        # print(data1.index.dtype)
        # print(data1.dtypes)

        self.assertTrue(all(data == data1))
        self.assertTrue(all(data.index == data1.index))
        self.assertTrue(all(data.dtypes == data1.dtypes))

    def base_test_multiindex(self, loader, storer):
        """Test storing and retrieving of a Series or DataFrame with multi-.

        index.
        """
        # second level is object
        timeindex = pd.date_range("2022-01-01", "2022-01-30",tz='UTC')
        second_level = ["hello", "ciao", "hola"]
        index = pd.MultiIndex.from_product([timeindex, second_level])
        data = pd.DataFrame(np.random.randn(len(index), 3), index=index)
        data.columns = ["one", "two", "tre"]

        # print(data.index)
        # print(data)
        # print(data.index.dtype)
        # print(data.dtypes)

        storer("example", data, self.datadir)
        data1 = loader("example", self.datadir)
        
        # print(data1.index)
        # print(data1)
        # print(data1.index.dtype)
        # print(data1.dtypes)

        self.assertTrue(all(data == data1))
        self.assertTrue(all(data.index == data1.index))
        self.assertTrue(all(data.index.dtypes == data1.index.dtypes))
        self.assertTrue(all(data.dtypes == data1.dtypes))

        # second level is timestamp
        timeindex = pd.date_range("2022-01-01", "2022-01-30",tz='UTC')
        second_level = pd.date_range("2022-01-01", "2022-01-03",tz='UTC')
        index = pd.MultiIndex.from_product([timeindex, second_level])
        data = pd.DataFrame(np.random.randn(len(index), 3), index=index)
        data.columns = ["a", "b", "c"]

        #print(data.index)
        # print(data)
        # print(data.index.dtypes)
        # print(data.dtypes)

        storer("example", data, self.datadir)
        data1 = loader("example", self.datadir)

        #print(data1.index)
        # print(data1)
        # print(data1.index.dtypes)
        # print(data1.dtypes)

        self.assertTrue(all(data == data1))
        self.assertTrue(all(data.index == data1.index))
        self.assertTrue(all(data.index.dtypes == data1.index.dtypes))
        self.assertTrue(all(data.dtypes == data1.dtypes))


if __name__ == '__main__':
    unittest.main()<|MERGE_RESOLUTION|>--- conflicted
+++ resolved
@@ -42,27 +42,6 @@
         print('removing', cls.datadir)
         shutil.rmtree(cls.datadir)
 
-<<<<<<< HEAD
-    # def test_time_series(self):
-    #     ts = TimeSeries("ZM", base_location=self.datadir)
-    #     assert not hasattr(ts, "data")
-    #     ts._recursive_pre_evaluation()
-    #     assert np.all(
-    #         ts._recursive_values_in_time(
-    #             pd.Timestamp("2023-04-11 13:30:00+00:00"), "foo", bar=None)
-    #         == ts.data.loc["2023-04-11 13:30:00+00:00"]
-    #     )
-=======
-    def test_time_series(self):
-        ts = TimeSeries("ZM", base_location=self.datadir)
-        assert not hasattr(ts, "data")
-        ts.initialize_estimator_recursive()
-        assert np.all(
-            ts.values_in_time_recursive(
-                pd.Timestamp("2023-04-11"))
-            == ts.data.loc["2023-04-11"]
-        )
->>>>>>> 1dba195d
 
     def test_yfinance_download(self):
         """Test YfinanceBase."""
